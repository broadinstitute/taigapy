# taigapy
[![BuildStatus](https://travis-ci.com/broadinstitute/taigapy.svg?token=HXpmsw1k9tRRgrvTq4yb&branch=master)](https://travis-ci.com/github/broadinstitute/taigapy)

<<<<<<< HEAD
Python client for fetching datafiles from and creating/updating datasets in [Taiga](https://github.com/broadinstitute/taiga).
=======
See [here](https://github.com/broadinstitute/taigr) for installing taigr, the library for reading from taiga in R
>>>>>>> aaceec0b

See [taigr](https://github.com/broadinstitute/taigr) for the R client.

## Table of Contents
- [Quickstart](#Quickstart)
   - [Prerequisites](#Prerequisites)
   - [Installing](#Installing)
   - [Usage](#Usage)
      - [Get datafile](#Get_datafile)
      - [Download file](#Download_file)
      - [Create dataset](#Create_dataset)
      - [Update dataset](#Update_dataset)
   - [Support](#Support)
- [Development](#Development)
   - [Setup](#Setup)
   - [Running Tests](#Running_Tests)
   - [Publishing Taigapy](#Publishing_Taigapy)


## Quickstart

### Prerequisites
First, you need to get your authorization token so the client library can make requests on your behalf. Go to https://cds.team/taiga/token/ and click on the "Copy" button to copy your token. Paste your token in a file at `~/.taiga/token`.

```bash
mkdir ~/.taiga/
echo YOUR_TOKEN_HERE > ~/.taiga/token
```

### Installing
Use the package manager [pip](https://pip.pypa.io/en/stable/) to install taigapy.

```bash
pip install taigapy
```

### Usage
See [docs](docs/) for the complete documentation.

#### Get datafile
Get a NumericMatrix/HDF5 or TableCSV/Columnar file from Taiga as a [pandas DataFrame](https://pandas.pydata.org/pandas-docs/stable/reference/frame.html)
```python
from taigapy import TaigaClient

tc = TaigaClient() # These two steps could be merged in one with `from taigapy import default_tc as tc`

df = tc.get("achilles-v2-4-6.4/data") # df is a pandas DataFrame, with data from the file 'data' in the version 4 of the dataset 'achilles-v2-4-6'
```

#### Download file
Download the raw (plaintext of Raw, CSV otherwise) file from Taiga
```python
import default_tc as tc

path = tc.download_to_cache("achilles-v2-4-6.4/data") # path is the local path to the downloaded CSV
```

#### Create dataset
Create a new dataset in folder with id `folder_id`, with local files `upload_files` and virtual files `add_taiga_ids`.
```python
<<<<<<< HEAD
import default_tc as tc

new_dataset_id = tc.create_dataset(
    "dataset_name",
    dataset_description="description", # optional (but recommended)
    upload_files=[
        {
            "path": "path/to/file",
            "name": "name of file in dataset", # optional, will use file name if not provided
            "format": "Raw", # or "NumericMatrixCSV" or "TableCSV"
            "encoding": "utf-8" # optional (but recommended), will use iso-8859-1 if not provided
        }
    ],
    add_taiga_ids=[
        {
            "taiga_id": "achilles-v2-4-6.4/data",
            "name": "name in new dataset" # optional, will use name in referenced dataset if not provided (required if there is a name collision)
        }
    ],
    folder_id="folder_id", # optional, will default to your home folder if not provided
=======
from taigapy import TaigaClient

tc = TaigaClient()

# Update a dataset with new files using dataset_id (will use latest version as base)
new_dataset_version_id = tc.update_dataset(
    dataset_id=dataset_id, 
    upload_file_path_dict={'file_updated_or_new_path': 'format'},
)

# Update a dataset using permaname only (will use latest version as base)
new_dataset_version_id = tc.update_dataset(
    dataset_permaname=dataset_permaname,
    upload_file_path_dict={'file_updated_or_new_path': 'format'}
)

# Update a dataset using permaname and version
new_dataset_version_id = tc.update_dataset(
    dataset_permaname=dataset_permaname,
    dataset_version=2,
    upload_file_path_dict={'file_updated_or_new_path': 'format'},
)

# Update a dataset with virtual files (files already on Taiga)
new_dataset_version_id = tc.update_dataset(
    dataset_id=dataset_id,
    add_taiga_ids=['name_in_this_dataset': 'dataset.version/existing_file']
)

# Update a dataset and its description
new_dataset_version_id = tc.update_dataset(
    dataset_id=dataset_id,
    upload_file_path_dict={'file_updated_or_new_path': 'format'},
    dataset_description='New description for dataset'
)

# Update a dataset and add a description of changes for this version
new_dataset_version_id = tc.update_dataset(
    dataset_id=dataset_id,
    upload_file_path_dict={'file_updated_or_new_path': 'format'},
    changes_description='Description of changes for this version'
)

# Update a dataset and add all files from the base dataset version as virtual files
new_dataset_version_id = tc.update_dataset(
    dataset_id=dataset_id,
    upload_file_path_dict={'file_new_path': 'format'},
    add_all_existing_files=True
>>>>>>> aaceec0b
)
```

#### Update dataset
Create a new dataset in folder with id `folder_id`, with local files `upload_files` and virtual files `add_taiga_ids`.
```python
import default_tc as tc

new_dataset_id = tc.update_dataset(
    "dataset_permaname",
    changes_description="description",
    upload_files=[
        {
            "path": "path/to/file",
            "name": "name of file in dataset", # optional, will use file name if not provided
            "format": "Raw", # or "NumericMatrixCSV" or "TableCSV"
            "encoding": "utf-8" # optional (but recommended), will use iso-8859-1 if not provided
        }
    ],
    add_taiga_ids=[
        {
            "taiga_id": "achilles-v2-4-6.4/data",
            "name": "name in new dataset" # optional, will use name in referenced dataset if not provided (required if there is a name collision)
        }
    ],
    add_all_existing_files=True, # If True, will add all files from the base dataset version, except files with the same names as those in upload_files or add_taiga_ids
)
```

#### Get dataset metadata
Get metadata about a dataset or dataset version. See fields returned in [TaigaClient API](docs/TaigaClient%20API.md#taigapytaigaclientgetdatasetmetadata)
```python
import default_tc as tc

metadata = tc.get_dataset_metadata("achilles-v2-4-6.4")
```


### Support
Please [open an issue](https://github.com/broadinstitute/taigapy/issues) if you find a bug, or email yejia@broadinstitute.org for general assistance.

## Development
### Setup
In an environment with Python 3.6, run `sh setup.sh` to set up requirements and git hooks.

Run `python setup.py develop`.  

### Running Tests
The fetch (i.e. `get`, `download_to_cache`, `get_dataset_metadata`, etc.) will run against the production Taiga server. The create and update dataset tests will run against your locally hosted Taiga.

To run the fetch tests, run `pytest`.

To run all the tests, [set up Taiga locally](https://github.com/broadinstitute/taiga#installing), then run `pytest --runlocal`.

### Publishing Taigapy
To create a new version, please update the version number in `taigapy/__init__.py` and `git tag` the commit with that version number. Push the tags to GitHub and create a new release with the tag. Update the [changelog](CHANGELOG.md) with the changes.

Publish a new version of taigapy to pypi by executing `publish_new_taigapy_pypi.sh`, which will do the following:
1. `rm -r dist/`
2. `python setup.py bdist_wheel --universal`
3. `twine upload dist/*`<|MERGE_RESOLUTION|>--- conflicted
+++ resolved
@@ -1,11 +1,7 @@
 # taigapy
 [![BuildStatus](https://travis-ci.com/broadinstitute/taigapy.svg?token=HXpmsw1k9tRRgrvTq4yb&branch=master)](https://travis-ci.com/github/broadinstitute/taigapy)
 
-<<<<<<< HEAD
 Python client for fetching datafiles from and creating/updating datasets in [Taiga](https://github.com/broadinstitute/taiga).
-=======
-See [here](https://github.com/broadinstitute/taigr) for installing taigr, the library for reading from taiga in R
->>>>>>> aaceec0b
 
 See [taigr](https://github.com/broadinstitute/taigr) for the R client.
 
@@ -66,7 +62,6 @@
 #### Create dataset
 Create a new dataset in folder with id `folder_id`, with local files `upload_files` and virtual files `add_taiga_ids`.
 ```python
-<<<<<<< HEAD
 import default_tc as tc
 
 new_dataset_id = tc.create_dataset(
@@ -87,56 +82,6 @@
         }
     ],
     folder_id="folder_id", # optional, will default to your home folder if not provided
-=======
-from taigapy import TaigaClient
-
-tc = TaigaClient()
-
-# Update a dataset with new files using dataset_id (will use latest version as base)
-new_dataset_version_id = tc.update_dataset(
-    dataset_id=dataset_id, 
-    upload_file_path_dict={'file_updated_or_new_path': 'format'},
-)
-
-# Update a dataset using permaname only (will use latest version as base)
-new_dataset_version_id = tc.update_dataset(
-    dataset_permaname=dataset_permaname,
-    upload_file_path_dict={'file_updated_or_new_path': 'format'}
-)
-
-# Update a dataset using permaname and version
-new_dataset_version_id = tc.update_dataset(
-    dataset_permaname=dataset_permaname,
-    dataset_version=2,
-    upload_file_path_dict={'file_updated_or_new_path': 'format'},
-)
-
-# Update a dataset with virtual files (files already on Taiga)
-new_dataset_version_id = tc.update_dataset(
-    dataset_id=dataset_id,
-    add_taiga_ids=['name_in_this_dataset': 'dataset.version/existing_file']
-)
-
-# Update a dataset and its description
-new_dataset_version_id = tc.update_dataset(
-    dataset_id=dataset_id,
-    upload_file_path_dict={'file_updated_or_new_path': 'format'},
-    dataset_description='New description for dataset'
-)
-
-# Update a dataset and add a description of changes for this version
-new_dataset_version_id = tc.update_dataset(
-    dataset_id=dataset_id,
-    upload_file_path_dict={'file_updated_or_new_path': 'format'},
-    changes_description='Description of changes for this version'
-)
-
-# Update a dataset and add all files from the base dataset version as virtual files
-new_dataset_version_id = tc.update_dataset(
-    dataset_id=dataset_id,
-    upload_file_path_dict={'file_new_path': 'format'},
-    add_all_existing_files=True
->>>>>>> aaceec0b
 )
 ```
 
