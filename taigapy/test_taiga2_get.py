--- conflicted
+++ resolved
@@ -36,13 +36,6 @@
     assert 'hdf5' in local_file
     assert os.path.exists(local_file)
 
-<<<<<<< HEAD
-def test_name_version_as_id_input(tmpdir):
-    cache_dir = str(tmpdir.join("cache"))
-    c = TaigaClient(cache_dir=cache_dir, token_path=token_path)
-    df3 = c.get(id="lineage-colors.1")
-    assert df3 is not None
-=======
 def test_download_multiple_files(tmpdir):
     cache_dir = str(tmpdir.join("cache"))
     c = TaigaClient(cache_dir=cache_dir, token_path=token_path)
@@ -51,4 +44,9 @@
     
     t2 = c.get(name='taigr-data-40f2', version=1, file="tiny_table")
     assert t2.shape == (3,4)
->>>>>>> 874f7cec
+
+def test_name_version_as_id_input(tmpdir):
+    cache_dir = str(tmpdir.join("cache"))
+    c = TaigaClient(cache_dir=cache_dir, token_path=token_path)
+    df3 = c.get(id="lineage-colors.1")
+    assert df3 is not None