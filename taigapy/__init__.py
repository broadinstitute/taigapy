--- conflicted
+++ resolved
@@ -129,14 +129,13 @@
         api_endpoint = "/api/datafile"
         return self.request_get(api_endpoint, params)
 
-<<<<<<< HEAD
     def _get_data_file_summary(self, id, name, version, file):
         """Get the summary of a datafile"""
         params = self._get_params_dict(id=id, name=name, version=version, file=file)
 
         api_endpoint = "/api/datafile/short_summary"
         return self.request_get(api_endpoint=api_endpoint, params=params)
-=======
+
     def _get_data_file_type(self, dataset_id, version, filename):
         r = requests.get(self.url + "/api/dataset/"+dataset_id+"/"+str(version), headers=dict(Authorization="Bearer "+self.token))
         assert r.status_code == 200
@@ -144,7 +143,6 @@
         #print("metadata", metadata)
         type_by_name = dict([ (datafile['name'], datafile['type']) for datafile in metadata['datasetVersion']['datafiles'] ])
         return type_by_name[filename]
->>>>>>> b7b738ca
 
     def _dl_file(self, id, name, version, file, force, format, destination):
         first_attempt = True
@@ -186,7 +184,7 @@
         metadata = self._get_data_file_json(id, name, version, file, force, "metadata")
         if metadata is None:
             return None
-        
+
         #print("metadata", metadata)
 
         data_id = metadata['dataset_version_id']
@@ -209,7 +207,7 @@
 
                 self._dl_file(data_id, None, None, data_file, force, format, fd.name)
             os.rename(fd.name, local_file)
-        return data_id, data_name, data_version, data_file, local_file    
+        return data_id, data_name, data_version, data_file, local_file
 
     def download_to_cache(self, id=None, name=None, version=None, file=None, force=False, format="csv"):
         data_id, data_name, data_version, data_file, local_file = self._resolve_and_download(id, name, version, file, force, format)
