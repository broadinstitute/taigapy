--- conflicted
+++ resolved
@@ -12,11 +12,7 @@
 from taigapy.UploadFile import UploadFile
 from taigapy.custom_exceptions import TaigaHttpException, Taiga404Exception, TaigaDeletedVersionException, TaigaRawTypeException
 
-<<<<<<< HEAD
-__version__ = "2.4.5"
-=======
 __version__ = "2.8.0"
->>>>>>> ebfc2d75
 
 # global variable to allow people to globally override the location before initializing client
 # which is often useful in adhoc scripts being submitted onto the cluster.
