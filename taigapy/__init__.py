--- conflicted
+++ resolved
@@ -12,11 +12,7 @@
 from taigapy.UploadFile import UploadFile
 from taigapy.custom_exceptions import TaigaHttpException, Taiga404Exception, TaigaDeletedVersionException, TaigaRawTypeException
 
-<<<<<<< HEAD
-__version__ = "2.5.0"
-=======
 __version__ = "2.7.0"
->>>>>>> aa1aff17
 
 # global variable to allow people to globally override the location before initializing client
 # which is often useful in adhoc scripts being submitted onto the cluster.
