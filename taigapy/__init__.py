--- conflicted
+++ resolved
@@ -697,74 +697,6 @@
             return r
         # </editor-fold>
 
-<<<<<<< HEAD
-=======
-    def create_virtual_dataset(self, name, description, aliases, folder_id):
-        "aliases should be a list of tuples of the form (name, datafile id)"
-        files = []
-        invalid_aliases = []
-        for name, datafile in aliases:
-            if self.is_valid_dataset(datafile):
-                files.append(dict(name=name, datafile=datafile))
-            else:
-                invalid_aliases.append(datafile)
-        if len(invalid_aliases) > 0:
-            raise AssertionError('Invalid taiga ids: {}'.format(invalid_aliases))
-
-        r = self.request_post(api_endpoint="/api/virtual", data={
-            "name": name,
-            "description": description,
-            "files": files,
-            "folderId": folder_id
-        }, standard_reponse_handling=False)
-        
-        assert r.status_code == 200, "Got status: {}".format(r.status_code)
-        return r.json()
-        
-    def create_virtual_dataset_version(self, dataset_id, aliases, description=None):
-        files = [ dict(name=name, datafile=datafile) for name, datafile in aliases ]
-        data = {"files": files}
-        if description is not None:
-            data['description'] = description
-        
-        r = self.request_post("/api/virtual/{}".format(dataset_id), data,  standard_reponse_handling=False)
-        assert r.status_code == 200, "Got status: {}".format(r.status_code)
-        return r.json()
-        
-    def _get_virtual_dataset_aliases(self, dataset_id):
-        dataset_version = self.request_get("/api/dataset/{}/last".format(dataset_id))
-        m = {}
-        for datafile in dataset_version['datafiles']:
-            m[datafile['name']] = datafile['underlying_file_id']
-        return m
-    
-    def update_virtual_dataset(self, dataset_id_or_permaname_id, new_aliases=[], names_to_drop=[]):
-        dataset = self.request_get("/api/dataset/{}".format(dataset_id_or_permaname_id))
-        dataset_id = dataset['id']
-
-        invalid_new_aliases = []
-        invalid_names_to_drop = []
-
-        mapping = self._get_virtual_dataset_aliases(dataset_id)
-        for name, datafile in new_aliases:
-            if self.is_valid_dataset(datafile):
-                mapping[name] = datafile
-            else:
-                invalid_new_aliases.append(datafile)
-        for name in names_to_drop:
-            if name in mapping:
-                del mapping[name]
-            else:
-                invalid_names_to_drop.append(name)
-        
-        if len(invalid_new_aliases) > 0:
-            raise AssertionError('Invalid taiga ids: {}'.format(invalid_new_aliases))
-        if len(invalid_names_to_drop) > 0:
-            raise AssertionError('Invalid names: {}'.format(invalid_names_to_drop))
-
-        return self.create_virtual_dataset_version(dataset_id, list(mapping.items()))
-
->>>>>>> dd0fe4d5
 TaigaClient = Taiga2Client
 
 try:
