--- conflicted
+++ resolved
@@ -9,12 +9,7 @@
 
 from taigapy.UploadFile import UploadFile
 
-<<<<<<< HEAD
-__version__ = "2.3.2"
-
-=======
-__version__="2.3.2"
->>>>>>> 81eaa6be
+__version__ = "2.4.0"
 
 class Taiga1Client:
     def __init__(self, url="http://taiga.broadinstitute.org", user_key=None, cache_dir="~/.taigapy"):
