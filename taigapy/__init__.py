--- conflicted
+++ resolved
@@ -9,11 +9,7 @@
 
 from taigapy.UploadFile import UploadFile
 
-<<<<<<< HEAD
-__version__ = "2.4.2"
-=======
-__version__ = "2.4.3"
->>>>>>> 94789558
+__version__ = "2.4.4"
 
 class Taiga1Client:
     def __init__(self, url="http://taiga.broadinstitute.org", user_key=None, cache_dir="~/.taigapy"):
