__version__ = "TODO"


import asyncio
import os
import tempfile

from collections import defaultdict
from typing import Collection, DefaultDict, List, Optional, Tuple, Union

import aiobotocore
import colorful as cf
import pandas as pd

from taigapy.taiga_api import TaigaApi
from taigapy.taiga_cache import TaigaCache
from taigapy.figshare import parse_figshare_map_file, download_file_from_figshare
from taigapy.utils import (
    find_first_existing,
    format_datafile_id,
    format_datafile_id_from_datafile_metadata,
    untangle_dataset_id_with_version,
    get_latest_valid_version_from_metadata,
)
from taigapy.types import (
    DataFileFormat,
    DatasetVersion,
    DatasetVersionState,
    DatasetMetadataDict,
    DatasetVersionMetadataDict,
    DataFileMetadata,
    S3Credentials,
    UploadDataFile,
    UploadS3DataFileDict,
    UploadS3DataFile,
    UploadVirtualDataFileDict,
    UploadVirtualDataFile,
)
from taigapy.custom_exceptions import (
    TaigaDeletedVersionException,
    Taiga404Exception,
    TaigaCacheFileCorrupted,
    TaigaRawTypeException,
)

<<<<<<< HEAD
=======
__version__ = "2.12.13"
>>>>>>> aaceec0b

DEFAULT_TAIGA_URL = "https://cds.team/taiga"

# global variable to allow people to globally override the location before initializing client
# which is often useful in adhoc scripts being submitted onto the cluster.
DEFAULT_CACHE_DIR = "~/.taiga"
CACHE_FILE = ".cache.db"


class TaigaClient:
    def __init__(
        self,
        url: str = DEFAULT_TAIGA_URL,
        cache_dir: Optional[str] = None,
        token_path: Optional[str] = None,
        figshare_map_file: Optional[str] = None,
    ):
        self.url = url
        self.token = None
        self.token_path = token_path
        self.api: TaigaApi = None

        if cache_dir is None:
            cache_dir = DEFAULT_CACHE_DIR
        self.cache_dir = os.path.expanduser(cache_dir)

        if not os.path.exists(self.cache_dir):
            os.mkdir(self.cache_dir)

        cache_file_path = os.path.join(self.cache_dir, CACHE_FILE)
        self.cache = TaigaCache(self.cache_dir, cache_file_path)

        if figshare_map_file is not None:
            self.figshare_map = parse_figshare_map_file(figshare_map_file)
        else:
            self.figshare_map = None

    def _set_token_and_initialized_api(self):
        if self.token is not None:
            return

        if self.token_path is None:
            token_path = find_first_existing(
                ["./.taiga-token", os.path.join(self.cache_dir, "token")]
            )
        else:
            token_path = find_first_existing([self.token_path])

        with open(token_path, "rt") as r:
            self.token = r.readline().strip()
        self.api = TaigaApi(self.url, self.token)

<<<<<<< HEAD
    def _validate_file_for_download(
=======
    def _find_first_existing(self, paths):
        for path in paths:
            if os.path.exists(path):
                return path
        raise Exception(
            "No token file found. Checked the following locations: {}".format(paths)
        )

    def _get_cache_partial_file_path(
        self, dataset_name: str, dataset_version: DatasetVersion, datafile_name: str
    ) -> str:
        """
        Get the path (without file extension) of the file in the cache corresponding
        to dataset id `data_id` and file name `data_file`.
        """
        return os.path.join(
            self.cache_dir,
            "{}_v{}_{}".format(dataset_name, dataset_version, datafile_name),
        )

    def _get_cache_file_paths(
        self,
        dataset_name: str,
        dataset_version: DatasetVersion,
        datafile_name: str,
        file_format: str,
    ):
        partial_path = self._get_cache_partial_file_path(
            dataset_name, dataset_version, datafile_name
        )
        file_path = "{}.{}".format(partial_path, file_format)
        temp_path = "{}.tmp".format(partial_path)
        feather_extra_path = "{}.featherextra".format(partial_path)
        return file_path, temp_path, feather_extra_path

    def _delete_from_cache(
        self, datafile_id, dataset_name, dataset_version, datafile_name, file_format
    ):
        data_id, data_name, data_version, data_file = self._validate_file_for_download(
            datafile_id, dataset_name, dataset_version, datafile_name, False
        )

        files_to_delete = []
        for path in self._get_cache_file_paths(
            data_name, data_version, data_file, file_format
        ):
            if os.path.exists(path):
                os.remove(path)

        datafile_metadata = self._extract_datafile_metadata(
            data_name, data_version, data_file
        )

        if datafile_metadata["datafile_type"] == "virtual":
            self._delete_from_cache(
                datafile_metadata["underlying_file_id"], None, None, None, file_format
            )

    def _get_underlying_file_from_cache(self, virtual_file_partial, file_format):
        underlying_file_map = pandas.read_csv(
            self.virtual_underlying_map_path, index_col=0
        )
        if virtual_file_partial in underlying_file_map.index:
            partial_path = os.path.join(
                self.cache_dir,
                underlying_file_map.loc[virtual_file_partial]["underlying"],
            )
            file_path = "{}.{}".format(partial_path, file_format)
            temp_path = "{}.tmp".format(partial_path)
            feather_extra_path = "{}.featherextra".format(partial_path)
            return file_path, temp_path, feather_extra_path
        return None, None, None

    def _add_underlying_file_to_cache(self, virtual_file_path, underlying_file_path):
        underlying_file_map = pandas.read_csv(
            self.virtual_underlying_map_path, index_col=0
        )
        underlying_file_map.loc[virtual_file_path] = underlying_file_path
        underlying_file_map.to_csv(self.virtual_underlying_map_path)

    def _extract_datafile_metadata(
        self, dataset_name=None, dataset_version=None, datafile_name=None, metadata=None
    ):
        if metadata is None:
            metadata = self.get_dataset_metadata(dataset_name, version=dataset_version)
        datafile_metadata = next(
            f
            for f in metadata["datasetVersion"]["datafiles"]
            if f["name"] == datafile_name
        )
        return datafile_metadata

    # TODO: Mark private
    def get_dataset_id_by_name(self, name, md5=None, version=None):
        """Deprecated"""
        params = dict(fetch="id", name=name)
        if md5 is not None:
            params["md5"] = md5
        if version is not None:
            params["version"] = str(version)

        r = requests.get(self.url + "/rest/v0/namedDataset", params=params)
        if r.status_code == 404:
            return None
        return r.text

    def _untangle_dataset_id_with_version(self, id):
        """File can be optional in the id"""
        name, version = id.split(".", 1)
        assert name
        assert version

        if "/" in version:
            version, file = version.split("/", 1)
            assert file
        else:
            file = None

        return name, version, file

    def _get_dataset_name_version_file(
>>>>>>> aaceec0b
        self,
        id_or_permaname: Optional[str],
        dataset_name: Optional[str],
        dataset_version: Optional[str],
        datafile_name: Optional[str],
    ) -> DataFileMetadata:
        if id_or_permaname is None and dataset_name is None:
            # TODO standardize exceptions
            raise ValueError("id or name must be specified")
        elif (
            id_or_permaname is None
            and dataset_name is not None
            and dataset_version is None
        ):
            dataset_metadata: DatasetMetadataDict = self.api.get_dataset_version_metadata(
                dataset_name, None
            )
            dataset_version = get_latest_valid_version_from_metadata(dataset_metadata)
            print(
                cf.orange(
                    "No dataset version provided. Using version {}.".format(
                        dataset_version
                    )
                )
            )

        metadata = self.api.get_datafile_metadata(
            id_or_permaname, dataset_name, dataset_version, datafile_name
        )

        if metadata is None:
            raise ValueError(
                "No data for the given parameters. Please check your inputs are correct."
            )

        dataset_version_id = metadata.dataset_version_id
        dataset_permaname = metadata.dataset_permaname
        dataset_version = metadata.dataset_version
        datafile_name = metadata.datafile_name
        data_state = metadata.state
        data_reason_state = metadata.reason_state

        assert dataset_version_id is not None
        assert dataset_permaname is not None
        assert dataset_version is not None
        assert datafile_name is not None

        if data_state == DatasetVersionState.deprecated.value:
            print(
                cf.orange(
                    "WARNING: This version is deprecated. Please use with caution, and see the reason below:"
                )
            )
            print(cf.orange("\t{}".format(data_reason_state)))
        elif data_state == DatasetVersionState.deleted.value:
            self.cache.remove_all_from_cache(
                "{}.{}/".format(dataset_permaname, dataset_version)
            )
            raise TaigaDeletedVersionException(
                "{} version {} is deleted. The data is not available anymore. Contact the maintainer of the dataset.".format(
                    dataset_permaname, dataset_version
                )
            )

        return metadata

    def _download_file_and_save_to_cache(
        self,
        query: str,
        full_taiga_id: str,
        datafile_metadata: DataFileMetadata,
        get_dataframe: bool,
    ) -> Union[str, pd.DataFrame]:
        with tempfile.NamedTemporaryFile(dir=self.cache_dir, delete=False) as tf:
            dataset_permaname = datafile_metadata.dataset_permaname
            dataset_version = datafile_metadata.dataset_version
            datafile_name = datafile_metadata.datafile_name
            datafile_format = datafile_metadata.datafile_format

            self.api.download_datafile(
                dataset_permaname, dataset_version, datafile_name, tf.name
            )

            if not get_dataframe:
                return self.cache.add_raw_entry(
                    tf.name,
                    query,
                    full_taiga_id,
                    DataFileFormat(datafile_metadata.datafile_format),
                )

            column_types = None
            if datafile_format == DataFileFormat.Columnar:
                column_types = self.api.get_column_types(
                    dataset_permaname, dataset_version, datafile_name
                )

            return self.cache.add_entry(
                tf.name,
                query,
                full_taiga_id,
                datafile_format,
                column_types,
                datafile_metadata.datafile_encoding,
            )

    def _get_dataframe_or_path_from_figshare(self, taiga_id: str, get_dataframe: bool):
        if taiga_id in self.figshare_map:
            figshare_file_metadata = self.figshare_map[taiga_id]
        else:
            raise ValueError("{} is not in figshare_file_map".format(taiga_id))

        if get_dataframe and figshare_file_metadata["format"] == DataFileFormat.Raw:
            raise ValueError(
                "The file is a Raw one, please use instead `download_to_cache` with the same parameters"
            )

<<<<<<< HEAD
        get_from_cache = (
            self.cache.get_entry if get_dataframe else self.cache.get_raw_path
        )
        d = get_from_cache(taiga_id, taiga_id)
=======
    def download_to_cache(
        self, id=None, name=None, version=None, file=None, force=False, format="raw"
    ):
        """
        Downloads a taiga file of any format, if not already present, and returns the path to the file
        This file is not pickled
        """
        data_id, data_name, data_version, data_file = self._validate_file_for_download(
            id, name, version, file, force
        )
        file_path, _, _ = self._get_cache_file_paths(
            data_name, data_version, data_file, format
        )
        try:
            self._download_to_local_file(
                data_id, data_file, False, file_path, force, format, False
            )
        except KeyboardInterrupt as e:
            print(colorful.red("Download interrupted. Deleting file from cache."))
            self._delete_from_cache(id, name, version, file, format)
        return file_path

    # TODO: Mark private
    @staticmethod
    def read_feather_to_df(path: str, datafile_type: str) -> pandas.DataFrame:
        """Reads and returns a Pandas DataFrame from a Feather file at `path`.

        If `datafile_type` is "HDF5", we convert the first column to an index.
        """
        df = pandas.read_feather(path)
        if datafile_type == "HDF5":
            df.set_index(df.columns[0], inplace=True)
            df.index.name = None
        return df
>>>>>>> aaceec0b

        if d is not None:
            return d

        with tempfile.NamedTemporaryFile(dir=self.cache_dir, delete=False) as tf:
            download_file_from_figshare(figshare_file_metadata["download_url"], tf.name)

            if not get_dataframe:
                return self.cache.add_raw_entry(
                    tf.name, taiga_id, taiga_id, figshare_file_metadata["format"]
                )
            else:
                return self.cache.add_entry(
                    tf.name,
                    taiga_id,
                    taiga_id,
                    figshare_file_metadata["format"],
                    figshare_file_metadata.get("column_types"),
                    figshare_file_metadata.get("encoding"),
                )

    def _get_dataframe_or_path(
        self,
        id: Optional[str],
        name: Optional[str],
        version: Optional[DatasetVersion],
        file: Optional[str],
        get_dataframe: bool,
    ) -> Optional[Union[str, pd.DataFrame]]:
        if self.figshare_map is not None:
            try:
                return self._get_dataframe_or_path_from_figshare(id, get_dataframe)
            except ValueError as e:
                print(cf.red(str(e)))
                return None

        self._set_token_and_initialized_api()

        if not self.api.is_connected():
            return self._get_dataframe_or_path_offline(
                id, name, version, file, get_dataframe
            )

        # Validate inputs
        try:
            datafile_metadata = self._validate_file_for_download(
                id, name, str(version) if version is not None else version, file
            )
        except (TaigaDeletedVersionException, ValueError, Exception) as e:
            print(cf.red(str(e)))
            return None

        datafile_format = datafile_metadata.datafile_format
        if get_dataframe and datafile_format == DataFileFormat.Raw:
            print(
                cf.red(
                    "The file is a Raw one, please use instead `download_to_cache` with the same parameters"
                )
            )
            return None

        # Check the cache
        if id is not None:
            query = id
        else:
            query = format_datafile_id(name, version, file)

        full_taiga_id = format_datafile_id_from_datafile_metadata(datafile_metadata)
        if datafile_metadata.underlying_file_id is not None:
            full_taiga_id = datafile_metadata.underlying_file_id
        get_from_cache = (
            self.cache.get_entry if get_dataframe else self.cache.get_raw_path
        )
        try:
            df_or_path = get_from_cache(query, full_taiga_id)
            if df_or_path is not None:
                return df_or_path
        except TaigaCacheFileCorrupted as e:
            print(cf.orange(str(e)))

        # Download from Taiga
        try:
            return self._download_file_and_save_to_cache(
                query, full_taiga_id, datafile_metadata, get_dataframe
            )
        except (Taiga404Exception, ValueError) as e:
            print(cf.red(str(e)))
            return None

    def _get_dataframe_or_path_offline(
        self,
        id: Optional[str],
        name: Optional[str],
        version: Optional[DatasetVersion],
        file: Optional[str],
        get_dataframe: bool,
    ):
        print(
            cf.orange(
                "You are in offline mode, please be aware that you might be out of sync with the state of the dataset version (deprecation)."
            )
        )
        if id is not None:
            query = id
        else:
            query = format_datafile_id(name, version, file)

        get_from_cache = (
            self.cache.get_entry if get_dataframe else self.cache.get_raw_path
        )

        try:
            df_or_path = get_from_cache(query, query)
            if df_or_path is not None:
                return df_or_path
        except TaigaRawTypeException as e:
            print(
                cf.red(
                    "The file is a Raw one, please use instead `download_to_cache` with the same parameters"
                )
            )
            return None
        except TaigaCacheFileCorrupted as e:
            print(cf.red(str(e)))
            return None

        print(cf.red("The datafile you requested was not in the cache."))
        return None

    def _validate_upload_files(
        self,
        upload_files: Collection[UploadS3DataFileDict],
        add_taiga_ids: Collection[UploadVirtualDataFileDict],
        previous_version_taiga_ids: Optional[
            Collection[UploadVirtualDataFileDict]
        ] = None,
    ) -> Tuple[List[UploadS3DataFile], List[UploadVirtualDataFile]]:
        upload_s3_datafiles = [UploadS3DataFile(f) for f in upload_files]
        upload_virtual_datafiles = [UploadVirtualDataFile(f) for f in add_taiga_ids]
        previous_version_datafiles = (
            [UploadVirtualDataFile(f) for f in previous_version_taiga_ids]
            if previous_version_taiga_ids is not None
            else None
        )

        # https://github.com/python/typeshed/issues/2383
        all_upload_datafiles: Collection[
            UploadDataFile
        ] = upload_s3_datafiles + upload_virtual_datafiles  # type: ignore

        datafile_names: DefaultDict[str, int] = defaultdict(int)
        for upload_datafile in all_upload_datafiles:
            datafile_names[upload_datafile.file_name] += 1

        duplicate_file_names = [
            file_name for file_name, count in datafile_names.items() if count > 1
        ]
        if len(duplicate_file_names) > 0:
            raise ValueError(
                "Multiple files named {}.".format(", ".join(duplicate_file_names))
            )

        if previous_version_taiga_ids is not None:
            for upload_datafile in previous_version_datafiles:
                if upload_datafile.file_name not in datafile_names:
                    upload_virtual_datafiles.append(upload_datafile)

        return upload_s3_datafiles, upload_virtual_datafiles

<<<<<<< HEAD
    def _validate_create_dataset_arguments(
        self,
        dataset_name: str,
        upload_files: Optional[Collection[UploadS3DataFileDict]],
        add_taiga_ids: Optional[Collection[UploadVirtualDataFileDict]],
        folder_id: Optional[str],
    ):
        if len(dataset_name) == 0:
            raise ValueError("dataset_name must be a nonempty string.")
        if len(upload_files) == 0 and len(add_taiga_ids) == 0:
            raise ValueError("upload_files and add_taiga_ids cannot both be empty.")

        upload_s3_datafiles, upload_virtual_datafiles = self._validate_upload_files(
            upload_files, add_taiga_ids
        )

        try:
            self.api.get_folder(folder_id)
        except Taiga404Exception:
            raise ValueError("No folder found with id {}.".format(folder_id))

        return upload_s3_datafiles, upload_virtual_datafiles

    def _validate_update_dataset_arguments(
=======
    def get(
>>>>>>> aaceec0b
        self,
        dataset_id: Optional[str],
        dataset_permaname: Optional[str],
        dataset_version: Optional[DatasetVersion],
        changes_description: Optional[str],
        upload_files: Optional[Collection[UploadS3DataFileDict]],
        add_taiga_ids: Optional[Collection[UploadVirtualDataFileDict]],
        add_all_existing_files: bool,
    ) -> Tuple[
        List[UploadS3DataFile], List[UploadVirtualDataFile], DatasetVersionMetadataDict
    ]:
        if dataset_id is None and dataset_permaname is None:
            # TODO standardize exceptions
            raise ValueError("Dataset id or name must be specified.")

        if changes_description is None or changes_description == "":
            raise ValueError("Description of changes cannot be empty.")

<<<<<<< HEAD
        if dataset_id is not None:
            if "." in dataset_id:
                (
                    dataset_permaname,
                    dataset_version,
                    _,
                ) = untangle_dataset_id_with_version(dataset_id)
            else:
                dataset_metadata: DatasetMetadataDict = self.get_dataset_metadata(
                    dataset_id
                )
                dataset_permaname = dataset_metadata["permanames"][-1]
        else:
            dataset_metadata = self.get_dataset_metadata(dataset_permaname)
=======
        # return a pandas dataframe with the data
        for attempt in range(3):
            try:
                local_file, data_file_type = self.download_to_cache_for_fetch(
                    datafile_id=id,
                    dataset_name=name,
                    dataset_version=version,
                    datafile_name=file,
                    force_convert=force,
                    file_format="feather",
                    encoding=encoding,
                )
            except (
                TaigaDeletedVersionException,
                TaigaClientConnectionException,
                ValueError,
            ) as e:
                print(colorful.red(str(e)))
                return None
            except KeyboardInterrupt as e:
                print(colorful.red("Download interrupted. Deleting file from cache."))
                self._delete_from_cache(id, name, version, file, "feather")
                return None
            except (IOError, OSError) as e:
                print(
                    colorful.orange(
                        "Local file is corrupted. Deleting file from cache and trying again."
                    )
                )
                self._delete_from_cache(id, name, version, file, "feather")
                continue
>>>>>>> aaceec0b

        if dataset_version is None:
            dataset_version = get_latest_valid_version_from_metadata(dataset_metadata)
            print(
                cf.orange(
                    "No dataset version provided. Using version {}.".format(
                        dataset_version
                    )
                )
            )

        dataset_version_metadata: DatasetVersionMetadataDict = self.get_dataset_metadata(
            dataset_permaname, dataset_version
        )

        if add_all_existing_files:
            existing_files: List[UploadVirtualDataFileDict] = [
                {
                    "taiga_id": format_datafile_id(
                        dataset_permaname, dataset_version, datafile["name"]
                    )
                }
                for datafile in dataset_version_metadata["datasetVersion"]["datafiles"]
            ]
        else:
            existing_files = None

        upload_s3_datafiles, upload_virtual_datafiles = self._validate_upload_files(
            upload_files, add_taiga_ids, existing_files
        )

        return upload_s3_datafiles, upload_virtual_datafiles, dataset_version_metadata

    async def _upload_to_s3_and_request_conversion(
        self,
        session_id: str,
        upload_file: UploadS3DataFile,
        s3_credentials: S3Credentials,
    ):
        print("Uploading {} to S3".format(upload_file.file_name))
        bucket = s3_credentials.bucket
        partial_prefix = s3_credentials.prefix
        key = "{}{}/{}".format(partial_prefix, session_id, upload_file.file_name)

        session = aiobotocore.get_session()
        async with session.create_client(
            "s3",
            aws_access_key_id=s3_credentials.access_key_id,
            aws_secret_access_key=s3_credentials.secret_access_key,
            aws_session_token=s3_credentials.session_token,
        ) as s3_client:
            with open(upload_file.file_path, "rb") as f:
                resp = await s3_client.put_object(Bucket=bucket, Key=key, Body=f.read())
        upload_file.add_s3_upload_information(bucket, key)
        print("Finished uploading {} to S3".format(upload_file.file_name))

        print("Uploading {} to Taiga".format(upload_file.file_name))
        await self.api.upload_file_to_taiga(session_id, upload_file)
        print("Finished uploading {} to Taiga".format(upload_file.file_name))

    async def _upload_files(
        self,
        upload_s3_datafiles: List[UploadS3DataFile],
        upload_virtual_datafiles: List[UploadVirtualDataFile],
    ) -> str:
        upload_session_id = self.api.create_upload_session()
        s3_credentials = self.api.get_s3_credentials()

        tasks = [
            asyncio.ensure_future(
                self._upload_to_s3_and_request_conversion(
                    upload_session_id, f, s3_credentials
                )
            )
            for f in upload_s3_datafiles
        ]
        try:
            await asyncio.gather(*tasks)
        except Exception as e:
            for t in tasks:
                t.cancel()
            raise e

        for upload_file in upload_virtual_datafiles:
            print("Linking virtual file {}".format(upload_file.taiga_id))
            await self.api.upload_file_to_taiga(upload_session_id, upload_file)

        return upload_session_id

    # User-facing functions
    def get(
        self,
        id: Optional[str] = None,
        name: Optional[str] = None,
        version: Optional[DatasetVersion] = None,
        file: Optional[str] = None,
    ) -> pd.DataFrame:
        """Retrieves a Table or NumericMatrix datafile from Taiga (or local cache, if available) and returns it as a pandas.DataFrame.

        Stores the file in the cache if it is not already stored.

        Errors if the requested datafile is not a Table or NumericMatrix (i.e. is a Raw datafile).

        If used while offline, will get datafiles that are already in the cache.

        Keyword Arguments:
            id {Optional[str]} -- Datafile ID of the datafile to get, in the form dataset_permaname.dataset_version/datafile_name, or dataset_permaname.dataset_version if there is only one file in the dataset. Required if dataset_name is not provided. Takes precedence if both are provided. (default: {None})
            name {Optional[str]} -- Permaname or id of the dataset with the datafile. Required if id is not provided. Not used if both are provided. (default: {None})
            version {Optional[Union[str, int]]} -- Version of the dataset. If not provided, will use the latest approved (i.e. not deprecated or deleted) dataset. Required if id is not provided. Not used if both are provided. (default: {None})
            file {Optional[str]} -- Name of the datafile in the dataset. Required if id is not provided and the dataset contains more than one file. Not used if id is provided. (default: {None})

        Returns:
            pd.DataFrame -- If the file is a NumericMatrix, the row headers will be used as the DataFrame's index.
        """
        return self._get_dataframe_or_path(id, name, version, file, get_dataframe=True)

    def download_to_cache(
        self,
        id: Optional[str] = None,
        name: Optional[str] = None,
        version: Optional[DatasetVersion] = None,
        file: Optional[str] = None,
    ) -> str:
        """Retrieves a datafile from Taiga in its raw format (CSV or plain text file).

        Keyword Arguments:
            id {Optional[str]} -- Datafile ID of the datafile to get, in the form dataset_permaname.dataset_version/datafile_name, or dataset_permaname.dataset_version if there is only one file in the dataset. Required if dataset_name is not provided. Takes precedence if both are provided. (default: {None})
            name {Optional[str]} -- Permaname or id of the dataset with the datafile. Required if id is not provided. Not used if both are provided. (default: {None})
            version {Optional[Union[str, int]]} -- Version of the dataset. If not provided, will use the latest approved (i.e. not deprecated or deleted) dataset. Required if id is not provided. Not used if both are provided. (default: {None})
            file {Optional[str]} -- Name of the datafile in the dataset. Required if id is not provided and the dataset contains more than one file. Not used if id is provided. (default: {None})

        Returns:
            str -- The path of the downloaded file.
        """
        return self._get_dataframe_or_path(id, name, version, file, get_dataframe=False)

    def get_dataset_metadata(
        self, dataset_id: str, version: Optional[DatasetVersion] = None
    ) -> Union[DatasetMetadataDict, DatasetVersionMetadataDict]:
        """Get metadata about a dataset
        
        Keyword Arguments:
            id {Optional[str]} -- Datafile ID of the datafile to get, in the form dataset_permaname.dataset_version/datafile_name, or dataset_permaname.dataset_version if there is only one file in the dataset. Required if dataset_name is not provided. Takes precedence if both are provided. (default: {None})
            name {Optional[str]} -- Permaname or id of the dataset with the datafile. Required if id is not provided. Not used if both are provided. (default: {None})
            version {Optional[Union[str, int]]} -- Version of the dataset. If not provided, will use the latest approved (i.e. not deprecated or deleted) dataset. Required if id is not provided. Not used if both are provided. (default: {None})
            file {Optional[str]} -- Name of the datafile in the dataset. Required if id is not provided and the dataset contains more than one file. Not used if id is provided. (default: {None})

        Returns:
            Union[DatasetMetadataDict, DatasetVersionMetadataDict] -- See docs at https://github.com/broadinstitute/taigapy for more details
        """
        self._set_token_and_initialized_api()

        if "." in dataset_id:
            try:
                dataset_id, version, _ = untangle_dataset_id_with_version(dataset_id)
            except ValueError as e:
                print(cf.red(str(e)))
                return None

        try:
            return self.api.get_dataset_version_metadata(dataset_id, version)
        except (Taiga404Exception) as e:
            print(cf.red(str(e)))
            return None

    def create_dataset(
        self,
        dataset_name: str,
        dataset_description: Optional[str] = None,
        upload_files: Optional[Collection[UploadS3DataFileDict]] = None,
        add_taiga_ids: Optional[Collection[UploadVirtualDataFileDict]] = None,
        folder_id: str = None,
    ) -> Optional[str]:
        """Creates a new dataset named dataset_name with local files upload_files and virtual datafiles add_taiga_ids in the folder with id parent_folder_id.

        If multiple files in the union of upload_files and add_taiga_ids share the same name, Taiga will throw and error and the dataset will not be created.

        Arguments:
            dataset_name {str} -- The name of the new dataset.

        Keyword Arguments:
            dataset_description {Optional[str]} -- Description of the dataset. (default: {None})
            upload_files {Optional[List[Dict[str, str]]]} -- List of files to upload, where files are provided as dictionary objects d where
                - d["path"] is the path of the file to upload
                - d["name"] is what the file should be named in the dataset. Uses the base name of the file if not provided
                - d["format"] is the Format of the file (as a string).
                And optionally,
                - d["encoding"] is the character encoding of the file. Uses "UTF-8" if not provided
                (default: {None})
            add_taiga_ids {Optional[List[Dict[str, str]]]} -- List of virtual datafiles to add, where files are provided as dictionary objects with keys
                - "taiga_id" equal to the Taiga ID of the reference datafile in dataset_permaname.dataset_version/datafile_name format
                - "name" (optional) for what the virtual datafile should be called in the new dataset (will use the reference datafile name if not provided).
                (default: {None})
            folder_id {str} -- The ID of the containing folder. If not specified, will use home folder of user. (default: {None})

        Returns:
            Optional[str] -- The id of the new dataset, or None if the operation was not successful.
        """
        self._set_token_and_initialized_api()

        if upload_files is None:
            upload_files = []
        if add_taiga_ids is None:
            add_taiga_ids = []

        try:
            if folder_id is None:
                folder_id = self.api.get_user()["home_folder_id"]
            (
                upload_s3_datafiles,
                upload_virtual_datafiles,
            ) = self._validate_create_dataset_arguments(
                dataset_name, upload_files, add_taiga_ids, folder_id
            )
        except ValueError as e:
            print(cf.red(str(e)))
            return None

        if upload_s3_datafiles is None:
            # User declined to upload to public folder
            return None

        try:
            loop = asyncio.new_event_loop()
            asyncio.set_event_loop(loop)
            upload_session_id = loop.run_until_complete(
                self._upload_files(upload_s3_datafiles, upload_virtual_datafiles)
            )
            loop.close()
        except ValueError as e:
            print(cf.red(str(e)))
            return None

        dataset_id = self.api.create_dataset(
            upload_session_id, folder_id, dataset_name, dataset_description
        )
        print(
            cf.green(
                "Dataset created. Access it directly with this url: {}\n".format(
                    self.url + "/dataset/" + dataset_id
                )
            )
        )
        return dataset_id

    def update_dataset(
        self,
        dataset_id: Optional[str] = None,
        dataset_permaname: Optional[str] = None,
        dataset_version: Optional[DatasetVersion] = None,
        dataset_description: Optional[str] = None,
        changes_description: Optional[str] = None,
        upload_files: Optional[Collection[UploadS3DataFileDict]] = None,
        add_taiga_ids: Optional[Collection[UploadVirtualDataFileDict]] = None,
        add_all_existing_files: bool = False,
    ) -> str:
        """Creates a new version of dataset specified by dataset_id or dataset_name (and optionally dataset_version).

        Keyword Arguments:
            dataset_id {Optional[str]} -- Generated id or id in the format dataset_permaname.dataset_version (default: {None})
            dataset_permaname {Optional[str]} -- Permaname of the dataset to update. Must be provided if `dataset_id` is not (default: {None})
            dataset_version {Optional[Union[str, int]]} -- Dataset version to base the new version off of. If not specified, will use the latest version. (default: {None})
            dataset_description {Optional[str]} -- Description of new dataset version. Uses previous version's description if not specified. (default: {None})
            changes_description {Optional[str]} -- Description of changes new to this version, required. (default: {None})
            upload_files {Optional[List[Dict[str, str]]]} -- List of files to upload, where files are provided as dictionary objects d where
                - d["path"] is the path of the file to upload
                - d["name"] is what the file should be named in the dataset. Uses the base name of the file if not provided
                - d["format"] is the Format of the file (as a string).
                And optionally,
                - d["encoding"] is the character encoding of the file. Uses "UTF-8" if not provided
                (default: {None})
            add_taiga_ids {Optional[List[Dict[str, str]]]} -- List of virtual datafiles to add, where files are provided as dictionary objects with keys
                - "taiga_id" equal to the Taiga ID of the reference datafile in dataset_permaname.dataset_version/datafile_name format
                - "name" (optional) for what the virtual datafile should be called in the new dataset (will use the reference datafile name if not provided).
                (default: {None})
            add_all_existing_files {bool} -- Whether to add all files from the base dataset version as virtual datafiles in the new dataset version. If a name collides with one in upload_files or add_taiga_ids, that file is ignored. (default: {False})

        Returns:
            Optional[str] -- The id of the new dataset version, or None if the operation was not successful.
        """
        self._set_token_and_initialized_api()

        if upload_files is None:
            upload_files = []
        if add_taiga_ids is None:
            add_taiga_ids = []

        try:
            (
                upload_s3_datafiles,
                upload_virtual_datafiles,
                dataset_version_metadata,
            ) = self._validate_update_dataset_arguments(
                dataset_id,
                dataset_permaname,
                dataset_version,
                changes_description,
                upload_files,
                add_taiga_ids,
                add_all_existing_files,
            )
        except ValueError as e:
            print(cf.red(str(e)))
            return None

        try:
            loop = asyncio.new_event_loop()
            asyncio.set_event_loop(loop)
            upload_session_id = loop.run_until_complete(
                self._upload_files(upload_s3_datafiles, upload_virtual_datafiles)
            )
            loop.close()
        except ValueError as e:
            print(cf.red(str(e)))
            return None

        dataset_description = (
            dataset_description
            if dataset_description is not None
            else dataset_version_metadata["datasetVersion"]["description"]
        )

        new_dataset_version_id = self.api.update_dataset(
            dataset_version_metadata["dataset"]["id"],
            upload_session_id,
            dataset_description,
            changes_description,
        )

        print(
            cf.green(
                "Dataset version created. Access it directly with this url: {}".format(
                    self.url + "/dataset_version/" + new_dataset_version_id
                )
            )
        )

        return new_dataset_version_id

<<<<<<< HEAD
    def get_canonical_id(self, queried_taiga_id: str) -> Optional[str]:
        """Get the canonical Taiga ID of a datafile specified by queried_taiga_id.

        A canonical ID is of the form dataset_permaname.dataset_version/datafile_name.

        If the datafile specified by queried_taiga_id is a virtual datafile, the canonical ID is that of the underlying datafile. 

        Arguments:
            queried_taiga_id {str} -- Taiga ID in the form dataset_permaname.dataset_version/datafile_name or dataset_permaname.dataset_version

        Returns:
            Optional[str] -- The canonical ID, or None if no datafile was found.
        """
        self._set_token_and_initialized_api()

        full_taiga_id = self.cache.get_full_taiga_id(queried_taiga_id)
        if full_taiga_id is not None:
            return full_taiga_id

        try:
            if "." in queried_taiga_id:
                (
                    dataset_permaname,
                    dataset_version,
                    datafile_name,
                ) = untangle_dataset_id_with_version(queried_taiga_id)
                datafile_metadata = self.api.get_datafile_metadata(
                    None, dataset_permaname, dataset_version, datafile_name
                )
            else:
                datafile_metadata = self.api.get_datafile_metadata(
                    queried_taiga_id, None, None, None
                )
        except Taiga404Exception as e:
            print(cf.red(str(e)))
            return None

        dataset_version_metadata: DatasetVersionMetadataDict = self.get_dataset_metadata(
            format_datafile_id_from_datafile_metadata(datafile_metadata)
        )

        # Add canonical IDs for all other files in dataset, while we're at it
        for f in dataset_version_metadata["datasetVersion"]["datafiles"]:
            datafile_id = format_datafile_id(
                datafile_metadata.dataset_permaname,
                datafile_metadata.dataset_version,
                f["name"],
            )

            real_datafile_id = (
                datafile_id
                if "underlying_file_id" not in f
                else f["underlying_file_id"]
            )

            self.cache.add_full_id(
                datafile_id, real_datafile_id, DataFileFormat(f["type"])
            )

            if f["name"] == datafile_metadata.datafile_name:
                self.cache.add_full_id(
                    queried_taiga_id, datafile_id, datafile_metadata.datafile_format
                )

        return self.cache.get_full_taiga_id(queried_taiga_id)
=======
            return r.json()
        else:
            return r

    # TODO: Remove
    @staticmethod
    def convert_column_types(df: pandas.DataFrame):
        for c in df.columns:
            if df[c].dtype == numpy.object:
                if pandas.api.types.infer_dtype(df[c], skipna=True) in [
                    "integer",
                    "floating",
                    "string",
                    "boolean",
                ]:
                    continue
                df[c] = df[c].apply(lambda v: v if pandas.isnull(v) else str(v))

>>>>>>> aaceec0b


try:
    default_tc = TaigaClient()
except Exception as e:
    print("default_tc could not be set for this reason: {}".format(e))
    print(
        "You can import TaigaClient and add your custom options if you would want to customize it to your settings"
    )<|MERGE_RESOLUTION|>--- conflicted
+++ resolved
@@ -43,11 +43,6 @@
     TaigaRawTypeException,
 )
 
-<<<<<<< HEAD
-=======
-__version__ = "2.12.13"
->>>>>>> aaceec0b
-
 DEFAULT_TAIGA_URL = "https://cds.team/taiga"
 
 # global variable to allow people to globally override the location before initializing client
@@ -99,131 +94,7 @@
             self.token = r.readline().strip()
         self.api = TaigaApi(self.url, self.token)
 
-<<<<<<< HEAD
     def _validate_file_for_download(
-=======
-    def _find_first_existing(self, paths):
-        for path in paths:
-            if os.path.exists(path):
-                return path
-        raise Exception(
-            "No token file found. Checked the following locations: {}".format(paths)
-        )
-
-    def _get_cache_partial_file_path(
-        self, dataset_name: str, dataset_version: DatasetVersion, datafile_name: str
-    ) -> str:
-        """
-        Get the path (without file extension) of the file in the cache corresponding
-        to dataset id `data_id` and file name `data_file`.
-        """
-        return os.path.join(
-            self.cache_dir,
-            "{}_v{}_{}".format(dataset_name, dataset_version, datafile_name),
-        )
-
-    def _get_cache_file_paths(
-        self,
-        dataset_name: str,
-        dataset_version: DatasetVersion,
-        datafile_name: str,
-        file_format: str,
-    ):
-        partial_path = self._get_cache_partial_file_path(
-            dataset_name, dataset_version, datafile_name
-        )
-        file_path = "{}.{}".format(partial_path, file_format)
-        temp_path = "{}.tmp".format(partial_path)
-        feather_extra_path = "{}.featherextra".format(partial_path)
-        return file_path, temp_path, feather_extra_path
-
-    def _delete_from_cache(
-        self, datafile_id, dataset_name, dataset_version, datafile_name, file_format
-    ):
-        data_id, data_name, data_version, data_file = self._validate_file_for_download(
-            datafile_id, dataset_name, dataset_version, datafile_name, False
-        )
-
-        files_to_delete = []
-        for path in self._get_cache_file_paths(
-            data_name, data_version, data_file, file_format
-        ):
-            if os.path.exists(path):
-                os.remove(path)
-
-        datafile_metadata = self._extract_datafile_metadata(
-            data_name, data_version, data_file
-        )
-
-        if datafile_metadata["datafile_type"] == "virtual":
-            self._delete_from_cache(
-                datafile_metadata["underlying_file_id"], None, None, None, file_format
-            )
-
-    def _get_underlying_file_from_cache(self, virtual_file_partial, file_format):
-        underlying_file_map = pandas.read_csv(
-            self.virtual_underlying_map_path, index_col=0
-        )
-        if virtual_file_partial in underlying_file_map.index:
-            partial_path = os.path.join(
-                self.cache_dir,
-                underlying_file_map.loc[virtual_file_partial]["underlying"],
-            )
-            file_path = "{}.{}".format(partial_path, file_format)
-            temp_path = "{}.tmp".format(partial_path)
-            feather_extra_path = "{}.featherextra".format(partial_path)
-            return file_path, temp_path, feather_extra_path
-        return None, None, None
-
-    def _add_underlying_file_to_cache(self, virtual_file_path, underlying_file_path):
-        underlying_file_map = pandas.read_csv(
-            self.virtual_underlying_map_path, index_col=0
-        )
-        underlying_file_map.loc[virtual_file_path] = underlying_file_path
-        underlying_file_map.to_csv(self.virtual_underlying_map_path)
-
-    def _extract_datafile_metadata(
-        self, dataset_name=None, dataset_version=None, datafile_name=None, metadata=None
-    ):
-        if metadata is None:
-            metadata = self.get_dataset_metadata(dataset_name, version=dataset_version)
-        datafile_metadata = next(
-            f
-            for f in metadata["datasetVersion"]["datafiles"]
-            if f["name"] == datafile_name
-        )
-        return datafile_metadata
-
-    # TODO: Mark private
-    def get_dataset_id_by_name(self, name, md5=None, version=None):
-        """Deprecated"""
-        params = dict(fetch="id", name=name)
-        if md5 is not None:
-            params["md5"] = md5
-        if version is not None:
-            params["version"] = str(version)
-
-        r = requests.get(self.url + "/rest/v0/namedDataset", params=params)
-        if r.status_code == 404:
-            return None
-        return r.text
-
-    def _untangle_dataset_id_with_version(self, id):
-        """File can be optional in the id"""
-        name, version = id.split(".", 1)
-        assert name
-        assert version
-
-        if "/" in version:
-            version, file = version.split("/", 1)
-            assert file
-        else:
-            file = None
-
-        return name, version, file
-
-    def _get_dataset_name_version_file(
->>>>>>> aaceec0b
         self,
         id_or_permaname: Optional[str],
         dataset_name: Optional[str],
@@ -341,47 +212,10 @@
                 "The file is a Raw one, please use instead `download_to_cache` with the same parameters"
             )
 
-<<<<<<< HEAD
         get_from_cache = (
             self.cache.get_entry if get_dataframe else self.cache.get_raw_path
         )
         d = get_from_cache(taiga_id, taiga_id)
-=======
-    def download_to_cache(
-        self, id=None, name=None, version=None, file=None, force=False, format="raw"
-    ):
-        """
-        Downloads a taiga file of any format, if not already present, and returns the path to the file
-        This file is not pickled
-        """
-        data_id, data_name, data_version, data_file = self._validate_file_for_download(
-            id, name, version, file, force
-        )
-        file_path, _, _ = self._get_cache_file_paths(
-            data_name, data_version, data_file, format
-        )
-        try:
-            self._download_to_local_file(
-                data_id, data_file, False, file_path, force, format, False
-            )
-        except KeyboardInterrupt as e:
-            print(colorful.red("Download interrupted. Deleting file from cache."))
-            self._delete_from_cache(id, name, version, file, format)
-        return file_path
-
-    # TODO: Mark private
-    @staticmethod
-    def read_feather_to_df(path: str, datafile_type: str) -> pandas.DataFrame:
-        """Reads and returns a Pandas DataFrame from a Feather file at `path`.
-
-        If `datafile_type` is "HDF5", we convert the first column to an index.
-        """
-        df = pandas.read_feather(path)
-        if datafile_type == "HDF5":
-            df.set_index(df.columns[0], inplace=True)
-            df.index.name = None
-        return df
->>>>>>> aaceec0b
 
         if d is not None:
             return d
@@ -551,7 +385,6 @@
 
         return upload_s3_datafiles, upload_virtual_datafiles
 
-<<<<<<< HEAD
     def _validate_create_dataset_arguments(
         self,
         dataset_name: str,
@@ -576,9 +409,6 @@
         return upload_s3_datafiles, upload_virtual_datafiles
 
     def _validate_update_dataset_arguments(
-=======
-    def get(
->>>>>>> aaceec0b
         self,
         dataset_id: Optional[str],
         dataset_permaname: Optional[str],
@@ -597,7 +427,6 @@
         if changes_description is None or changes_description == "":
             raise ValueError("Description of changes cannot be empty.")
 
-<<<<<<< HEAD
         if dataset_id is not None:
             if "." in dataset_id:
                 (
@@ -612,39 +441,6 @@
                 dataset_permaname = dataset_metadata["permanames"][-1]
         else:
             dataset_metadata = self.get_dataset_metadata(dataset_permaname)
-=======
-        # return a pandas dataframe with the data
-        for attempt in range(3):
-            try:
-                local_file, data_file_type = self.download_to_cache_for_fetch(
-                    datafile_id=id,
-                    dataset_name=name,
-                    dataset_version=version,
-                    datafile_name=file,
-                    force_convert=force,
-                    file_format="feather",
-                    encoding=encoding,
-                )
-            except (
-                TaigaDeletedVersionException,
-                TaigaClientConnectionException,
-                ValueError,
-            ) as e:
-                print(colorful.red(str(e)))
-                return None
-            except KeyboardInterrupt as e:
-                print(colorful.red("Download interrupted. Deleting file from cache."))
-                self._delete_from_cache(id, name, version, file, "feather")
-                return None
-            except (IOError, OSError) as e:
-                print(
-                    colorful.orange(
-                        "Local file is corrupted. Deleting file from cache and trying again."
-                    )
-                )
-                self._delete_from_cache(id, name, version, file, "feather")
-                continue
->>>>>>> aaceec0b
 
         if dataset_version is None:
             dataset_version = get_latest_valid_version_from_metadata(dataset_metadata)
@@ -984,7 +780,6 @@
 
         return new_dataset_version_id
 
-<<<<<<< HEAD
     def get_canonical_id(self, queried_taiga_id: str) -> Optional[str]:
         """Get the canonical Taiga ID of a datafile specified by queried_taiga_id.
 
@@ -1050,26 +845,6 @@
                 )
 
         return self.cache.get_full_taiga_id(queried_taiga_id)
-=======
-            return r.json()
-        else:
-            return r
-
-    # TODO: Remove
-    @staticmethod
-    def convert_column_types(df: pandas.DataFrame):
-        for c in df.columns:
-            if df[c].dtype == numpy.object:
-                if pandas.api.types.infer_dtype(df[c], skipna=True) in [
-                    "integer",
-                    "floating",
-                    "string",
-                    "boolean",
-                ]:
-                    continue
-                df[c] = df[c].apply(lambda v: v if pandas.isnull(v) else str(v))
-
->>>>>>> aaceec0b
 
 
 try:
