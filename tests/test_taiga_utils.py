--- conflicted
+++ resolved
@@ -258,8 +258,8 @@
     ],
 )
 def test_modify_upload_files(
-    upload_files: MutableSequence[UploadS3DataFileDict],
-    add_taiga_ids: MutableSequence[UploadVirtualDataFileDict],
+    upload_files: Sequence[UploadS3DataFileDict],
+    add_taiga_ids: Sequence[UploadVirtualDataFileDict],
     dataset_version_metadata: Optional[DatasetVersionMetadataDict],
     expected_upload_s3_datafiles_api_params: List[Dict],
     expected_upload_virtual_datafiles_api_params: List[Dict],
@@ -281,11 +281,6 @@
     upload_datafiles = transform_upload_args_to_upload_list(
         upload_files,
         add_taiga_ids,
-<<<<<<< HEAD
-        dataset_version_metadata,
-    )
-
-=======
         [],
         dataset_version_metadata=dataset_version_metadata,
         add_all_existing_files=add_all_existing_files,
@@ -302,7 +297,6 @@
         else:
             raise NotImplementedError()
 
->>>>>>> ef21fc4e
     assert len(upload_s3_datafiles) == len(expected_upload_s3_datafiles_api_params)
     assert all(
         actual.to_api_param() == expected
