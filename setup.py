from setuptools import setup, find_packages

install_requires = [
    "requests",
    "pandas>=1.0.0,<2.0.0",
    "aiobotocore==1.2.2",
    "boto3>=1.16.0,<1.16.53",
    "nest_asyncio>=1.5.1,<2.0.0",
    "colorful",
    "progressbar2>=3.3.0<4.0.0",
<<<<<<< HEAD
    "pyarrow>=7.0.0,<8.0.0",
=======
    "pyarrow>=3.0.0",
>>>>>>> 2620ef74
]

import ast
import re

_version_re = re.compile(r"__version__\s*=\s*(.*)")
with open("taigapy/__init__.py", "rt") as f:
    version = str(ast.literal_eval(_version_re.search(f.read()).group(1)))

setup(
    name="taigapy",
    version=version,
    packages=find_packages(),
    license="Creative Commons Attribution-Noncommercial-Share Alike license",
    author="Remi Marenco",
    author_email="rmarenco@broadinstitute.org",
    long_description=open("README.md").read(),
    long_description_content_type="text/markdown",
    scripts=["bin/taigaclient"],
    install_requires=install_requires,
)<|MERGE_RESOLUTION|>--- conflicted
+++ resolved
@@ -8,11 +8,7 @@
     "nest_asyncio>=1.5.1,<2.0.0",
     "colorful",
     "progressbar2>=3.3.0<4.0.0",
-<<<<<<< HEAD
-    "pyarrow>=7.0.0,<8.0.0",
-=======
     "pyarrow>=3.0.0",
->>>>>>> 2620ef74
 ]
 
 import ast
