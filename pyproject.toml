--- conflicted
+++ resolved
@@ -1,10 +1,6 @@
 [tool.poetry]
 name = "taigapy"
-<<<<<<< HEAD
-version = "3.14.0"
-=======
-version = "3.15.0"
->>>>>>> 06343bd2
+version = "3.17.0"
 description = "Client library for fetching data from Taiga"
 authors = ["Your Name <you@example.com>"]
 readme = "README.md"
